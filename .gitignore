--- conflicted
+++ resolved
@@ -31,12 +31,4 @@
 *.out
 *.app
 
-<<<<<<< HEAD
-<<<<<<< Updated upstream
-build/
-=======
-build/
->>>>>>> Stashed changes
-=======
-build/_codeql_detected_source_root
->>>>>>> 44bb33c8
+build/